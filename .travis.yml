language: rust
sudo: false
rust:
    - stable
<<<<<<< HEAD
    - beta
#- nightly
sudo: false
=======
matrix:
    allow_failures:
        - rust: nightly
    include:
        - rust: beta
          script:
            - travis-cargo build
            - travis-cargo test
            - travis-cargo doc
        - rust: nightly
          script:
            - travis-cargo build
            - travis-cargo test
            - travis-cargo doc

>>>>>>> ffbcbd12
before_script:
    - pip install 'travis-cargo<0.2' --user && export PATH=$HOME/.local/bin:$PATH
script:
    - travis-cargo build
    - travis-cargo test
    - travis-cargo doc
after_success:
    - git config user.name "Travis-CI Doc Bot"
    - git config user.email "willusher.life@gmail.com"
    - travis-cargo --only stable doc-upload
env:
  global:
    secure: Tcwn04OZmCAntcLiAMoOJwgIW6r55veMD3d4Yy+qco6KE8FCnYww8zsp1vb4BeRe6asVxsPxJgP2EZeoDdPayZqTAgCw7AVVL1umlhik8XN86cm/BcTDbu7azF8PS0LFh7HaAEarRYBlBn7mFpLZwKjoGGoMxwsKsbmdnCZz9Yk=<|MERGE_RESOLUTION|>--- conflicted
+++ resolved
@@ -2,11 +2,6 @@
 sudo: false
 rust:
     - stable
-<<<<<<< HEAD
-    - beta
-#- nightly
-sudo: false
-=======
 matrix:
     allow_failures:
         - rust: nightly
@@ -22,7 +17,6 @@
             - travis-cargo test
             - travis-cargo doc
 
->>>>>>> ffbcbd12
 before_script:
     - pip install 'travis-cargo<0.2' --user && export PATH=$HOME/.local/bin:$PATH
 script:
